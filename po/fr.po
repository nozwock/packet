--- conflicted
+++ resolved
@@ -129,19 +129,11 @@
 
 #: data/resources/ui/window.blp:453
 msgid "Run in Background"
-<<<<<<< HEAD
-msgstr "Exécution en arrière-plan"
-
-#: data/resources/ui/window.blp:454
-msgid "Allow running in the background"
-msgstr "Autoriser l’exécution en arrière-plan"
-=======
 msgstr "Exécuter en arrière-plan"
 
 #: data/resources/ui/window.blp:454
 msgid "Allow running in the background"
 msgstr "Autoriser l'exécution en arrière-plan"
->>>>>>> 3b922521
 
 #: data/resources/ui/window.blp:458
 msgid "Auto Start"
@@ -149,11 +141,7 @@
 
 #: data/resources/ui/window.blp:459
 msgid "Start automatically at login"
-<<<<<<< HEAD
 msgstr "Démarrer automatiquement lors de la connexion"
-=======
-msgstr "Démarrer automatiquement après allumage"
->>>>>>> 3b922521
 
 #: data/resources/ui/window.blp:464
 msgid "Advanced"
@@ -371,19 +359,11 @@
 
 #: src/window.rs:491 src/window.rs:877
 msgid "Packet cannot run in the background"
-<<<<<<< HEAD
-msgstr "Packet ne peut pas s’exécuter en arrière-plan"
+msgstr "Packet ne peut pas s'exécuter en arrière-plan"
 
 #: src/window.rs:527
 msgid "Packet cannot run at login"
 msgstr "Packet ne peut pas se lancer automatiquement à la connexion"
-=======
-msgstr "Packet ne peut pas s'exécuter en arrière-plan"
-
-#: src/window.rs:527
-msgid "Packet cannot run at login"
-msgstr "Packet ne peut pas s'exécuter au démarrage"
->>>>>>> 3b922521
 
 #: src/window.rs:592
 msgid "Can't rename device during an active transfer"
